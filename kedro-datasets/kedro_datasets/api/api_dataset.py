"""``APIDataSet`` loads the data from HTTP(S) APIs.
It uses the python requests library: https://requests.readthedocs.io/en/latest/
"""
<<<<<<< HEAD
import json as json_  # make pylint happy
from copy import deepcopy
from typing import Any, Dict, List, Tuple, Union
=======
from typing import Any, Dict, List, NoReturn, Tuple, Union
>>>>>>> 6911f03d

import requests
from kedro.io.core import AbstractDataSet, DataSetError
from requests import Session, sessions
from requests.auth import AuthBase

# NOTE: kedro.extras.datasets will be removed in Kedro 0.19.0.
# Any contribution to datasets should be made in kedro-datasets
# in kedro-plugins (https://github.com/kedro-org/kedro-plugins)


class APIDataSet(AbstractDataSet[None, requests.Response]):
    """``APIDataSet`` loads the data from HTTP(S) APIs.
    It uses the python requests library: https://requests.readthedocs.io/en/latest/

    Example usage for the `YAML API <https://kedro.readthedocs.io/en/stable/data/\
    data_catalog.html#use-the-data-catalog-with-the-yaml-api>`_:

    .. code-block:: yaml

        usda:
          type: api.APIDataSet
          url: https://quickstats.nass.usda.gov
        params:
            key: SOME_TOKEN,
            format: JSON,
            commodity_desc: CORN,
            statisticcat_des: YIELD,
            agg_level_desc: STATE,
            year: 2000

    Example usage for the `Python API <https://kedro.readthedocs.io/en/stable/data/\
    data_catalog.html#use-the-data-catalog-with-the-code-api>`_: ::

        >>> from kedro.extras.datasets.api import APIDataSet
        >>>
        >>>
        >>> data_set = APIDataSet(
        >>>     url="https://quickstats.nass.usda.gov",
        >>>     load_args={
        >>>         "params": {
        >>>             "key": "SOME_TOKEN",
        >>>             "format": "JSON",
        >>>             "commodity_desc": "CORN",
        >>>             "statisticcat_des": "YIELD",
        >>>             "agg_level_desc": "STATE",
        >>>             "year": 2000
        >>>         }
        >>>     },
        >>>     credentials=("username", "password")
        >>> )
        >>> data = data_set.load()

    ``APIDataSet`` can also be used to save output on a remote server using
    HTTP(S) methods.

        >>> example_table = '{"col1":["val1", "val2"], "col2":["val3", "val4"]}'

    Here we initialise our APIDataSet with the correct parameters to make requests
    towards the configured remote server.

        >>> data_set = APIDataSet(
                method = "POST"
                url = "url_of_remote_server",
                save_args = {"chunk_size":1}
        )
    On initialisation, we can specify all the necessary parameters in the save args
    dictionary. The default HTTP(S) method is POST but PUT is also supported.
    Two important parameters to keep in mind are timeout and chunk_size. ``Timeout``
    defines how long  our program waits for a response after a request. ``Chunk_size``, is
    only used if the input of save method is a list. It will divide the request into
    chunks of size ``chunk_size``. For example, here we will send two requests each
    containing one row of our example DataFrame.

        >>> data_to_save = example_table.to_dict(orient="records")
        >>> data_set.save(data_to_save)

    If the data passed to the save method is not a list, ``APIDataSet`` will check if
    it can be loaded as JSON. If true, it will send the data unchanged in a single
    request. Otherwise, the ``_save`` method will try to dump the data in JSON format and
    execute the request.
    """

<<<<<<< HEAD
    DEFAULT_SAVE_ARGS = {
        "params": None,
        "headers": None,
        "auth": None,
        "json": None,
        "timeout": 60,
        "chunk_size": 100,
    }
    # pylint: disable=too-many-arguments

=======
>>>>>>> 6911f03d
    def __init__(
        self,
        url: str,
        method: str = "GET",
        load_args: Dict[str, Any] = None,
        credentials: Union[Tuple[str, str], List[str], AuthBase] = None,
<<<<<<< HEAD
        save_args: Dict[str, Any] = None,
=======
>>>>>>> 6911f03d
    ) -> None:
        """Creates a new instance of ``APIDataSet`` to fetch data from an API endpoint.

        Args:
            url: The API URL endpoint.
<<<<<<< HEAD
            method: The Method of the request. GET, POST, PUT are the only supported
                methods
            load_args: Additional parameters to be fed to requests.request.
                https://requests.readthedocs.io/en/latest/api/#requests.request
            credentials: Allows specifying secrets in credentials.yml.
                Expected format is ``('login', 'password')`` if given as a tuple or
                list. An ``AuthBase`` instance can be provided for more complex cases.
            save_args: Options for saving data on server. Includes all parameters used
                during load method. Adds an optional parameter, ``chunk_size`` which
                determines the size of the package sent at each request.
        Raises:
            ValueError: if both ``auth`` in ``load_args`` and ``credentials`` are
            specified.
        """
        super().__init__()

        # GET method means load
        if method == "GET":
            self._params = load_args or {}

        # PUT, POST, DELETE means save
        elif method in ["PUT", "POST"]:
            self._params = deepcopy(self.DEFAULT_SAVE_ARGS)
            if save_args is not None:
                self._params.update(save_args)
            self._chunk_size = self._params.pop("chunk_size", 1)
        else:
            raise ValueError("Only GET, POST and PUT methods are supported")

        self._param_auth = self._params.pop("auth", None)

        if credentials is not None and self._param_auth is not None:
            raise ValueError("Cannot specify both auth and credentials.")

        self._auth = credentials or self._param_auth

        if "cert" in self._params:
            self._params["cert"] = self._convert_type(self._params["cert"])

        if "timeout" in self._params:
            self._params["timeout"] = self._convert_type(self._params["timeout"])
=======
            method: The Method of the request, GET, POST, PUT, DELETE, HEAD, etc...
            load_args: Additional parameters to be fed to requests.request.
                https://requests.readthedocs.io/en/latest/api/#requests.request
            credentials: Allows specifying secrets in credentials.yml.
                Expected format is ``('login', 'password')`` if given as a tuple or list.
                An ``AuthBase`` instance can be provided for more complex cases.
        Raises:
            ValueError: if both ``auth`` in ``load_args`` and ``credentials`` are specified.
        """
        super().__init__()

        self._load_args = load_args or {}
        self._load_args_auth = self._load_args.pop("auth", None)

        if credentials is not None and self._load_args_auth is not None:
            raise ValueError("Cannot specify both auth and credentials.")

        self._auth = credentials or self._load_args_auth

        if "cert" in self._load_args:
            self._load_args["cert"] = self._convert_type(self._load_args["cert"])

        if "timeout" in self._load_args:
            self._load_args["timeout"] = self._convert_type(self._load_args["timeout"])
>>>>>>> 6911f03d

        self._request_args: Dict[str, Any] = {
            "url": url,
            "method": method,
            "auth": self._convert_type(self._auth),
<<<<<<< HEAD
            **self._params,
=======
            **self._load_args,
>>>>>>> 6911f03d
        }

    @staticmethod
    def _convert_type(value: Any):
        """
        From the Data Catalog, iterables are provided as Lists.
        However, for some parameters in the Python requests library,
        only Tuples are allowed.
        """
        if isinstance(value, List):
            return tuple(value)
        return value

    def _describe(self) -> Dict[str, Any]:
        # prevent auth from logging
        request_args_cp = self._request_args.copy()
        request_args_cp.pop("auth", None)
        return request_args_cp

    def _execute_request(self, session: Session) -> requests.Response:
        try:
            response = session.request(**self._request_args)
            response.raise_for_status()
        except requests.exceptions.HTTPError as exc:
            raise DataSetError("Failed to fetch data", exc) from exc
        except OSError as exc:
            raise DataSetError("Failed to connect to the remote server") from exc

        return response

    def _load(self) -> requests.Response:
<<<<<<< HEAD
        if self._request_args["method"] == "GET":
            with sessions.Session() as session:
                return self._execute_request(session)
=======
        with sessions.Session() as session:
            return self._execute_request(session)
>>>>>>> 6911f03d

        raise DataSetError("Only GET method is supported for load")

<<<<<<< HEAD
    def _execute_save_with_chunks(
        self,
        json_data: List[Dict[str, Any]],
    ) -> requests.Response:
        chunk_size = self._chunk_size
        n_chunks = len(json_data) // chunk_size + 1

        for i in range(n_chunks):
            send_data = json_data[i * chunk_size : (i + 1) * chunk_size]
            response = self._execute_save_request(json_data=send_data)

        return response

    def _execute_save_request(self, json_data: Any) -> requests.Response:
        try:
            json_.loads(json_data)
        except TypeError:
            self._request_args["json"] = json_.dumps(json_data)
        try:
            response = requests.request(**self._request_args)
            response.raise_for_status()
        except requests.exceptions.HTTPError as exc:
            raise DataSetError("Failed to send data", exc) from exc

        except OSError as exc:
            raise DataSetError("Failed to connect to the remote server") from exc
        return response

    def _save(self, data: Any) -> requests.Response:
        if self._request_args["method"] in ["PUT", "POST"]:
            if isinstance(data, list):
                return self._execute_save_with_chunks(json_data=data)

            return self._execute_save_request(json_data=data)

        raise DataSetError("Use PUT or POST methods for save")

=======
>>>>>>> 6911f03d
    def _exists(self) -> bool:
        with sessions.Session() as session:
            response = self._execute_request(session)
        return response.ok<|MERGE_RESOLUTION|>--- conflicted
+++ resolved
@@ -1,13 +1,9 @@
 """``APIDataSet`` loads the data from HTTP(S) APIs.
 It uses the python requests library: https://requests.readthedocs.io/en/latest/
 """
-<<<<<<< HEAD
 import json as json_  # make pylint happy
 from copy import deepcopy
 from typing import Any, Dict, List, Tuple, Union
-=======
-from typing import Any, Dict, List, NoReturn, Tuple, Union
->>>>>>> 6911f03d
 
 import requests
 from kedro.io.core import AbstractDataSet, DataSetError
@@ -20,7 +16,7 @@
 
 
 class APIDataSet(AbstractDataSet[None, requests.Response]):
-    """``APIDataSet`` loads the data from HTTP(S) APIs.
+    """``APIDataSet`` loads/saves data from/to HTTP(S) APIs.
     It uses the python requests library: https://requests.readthedocs.io/en/latest/
 
     Example usage for the `YAML API <https://kedro.readthedocs.io/en/stable/data/\
@@ -31,7 +27,7 @@
         usda:
           type: api.APIDataSet
           url: https://quickstats.nass.usda.gov
-        params:
+          params:
             key: SOME_TOKEN,
             format: JSON,
             commodity_desc: CORN,
@@ -61,37 +57,31 @@
         >>> )
         >>> data = data_set.load()
 
-    ``APIDataSet`` can also be used to save output on a remote server using
-    HTTP(S) methods.
+    ``APIDataSet`` can also be used to save output on a remote server using HTTP(S)
+    methods.
 
         >>> example_table = '{"col1":["val1", "val2"], "col2":["val3", "val4"]}'
-
-    Here we initialise our APIDataSet with the correct parameters to make requests
-    towards the configured remote server.
 
         >>> data_set = APIDataSet(
                 method = "POST"
                 url = "url_of_remote_server",
                 save_args = {"chunk_size":1}
         )
+        >>> data_set.save(example_table)
+
     On initialisation, we can specify all the necessary parameters in the save args
-    dictionary. The default HTTP(S) method is POST but PUT is also supported.
-    Two important parameters to keep in mind are timeout and chunk_size. ``Timeout``
-    defines how long  our program waits for a response after a request. ``Chunk_size``, is
-    only used if the input of save method is a list. It will divide the request into
-    chunks of size ``chunk_size``. For example, here we will send two requests each
-    containing one row of our example DataFrame.
-
-        >>> data_to_save = example_table.to_dict(orient="records")
-        >>> data_set.save(data_to_save)
-
-    If the data passed to the save method is not a list, ``APIDataSet`` will check if
-    it can be loaded as JSON. If true, it will send the data unchanged in a single
-    request. Otherwise, the ``_save`` method will try to dump the data in JSON format and
-    execute the request.
+    dictionary. The default HTTP(S) method is POST but PUT is also supported. Two
+    important parameters to keep in mind are timeout and chunk_size. `timeout` defines
+    how long  our program waits for a response after a request. `chunk_size`, is only
+    used if the input of save method is a list. It will divide the request into chunks
+    of size `chunk_size`. For example, here we will send two requests each containing
+    one row of our example DataFrame.
+    If the data passed to the save method is not a list, ``APIDataSet`` will check if it
+    can be loaded as JSON. If true, it will send the data unchanged in a single request.
+    Otherwise, the ``_save`` method will try to dump the data in JSON format and execute
+    the request.
     """
 
-<<<<<<< HEAD
     DEFAULT_SAVE_ARGS = {
         "params": None,
         "headers": None,
@@ -102,25 +92,19 @@
     }
     # pylint: disable=too-many-arguments
 
-=======
->>>>>>> 6911f03d
     def __init__(
         self,
         url: str,
         method: str = "GET",
         load_args: Dict[str, Any] = None,
         credentials: Union[Tuple[str, str], List[str], AuthBase] = None,
-<<<<<<< HEAD
         save_args: Dict[str, Any] = None,
-=======
->>>>>>> 6911f03d
     ) -> None:
         """Creates a new instance of ``APIDataSet`` to fetch data from an API endpoint.
 
         Args:
             url: The API URL endpoint.
-<<<<<<< HEAD
-            method: The Method of the request. GET, POST, PUT are the only supported
+            method: The method of the request. GET, POST, PUT are the only supported
                 methods
             load_args: Additional parameters to be fed to requests.request.
                 https://requests.readthedocs.io/en/latest/api/#requests.request
@@ -161,42 +145,12 @@
 
         if "timeout" in self._params:
             self._params["timeout"] = self._convert_type(self._params["timeout"])
-=======
-            method: The Method of the request, GET, POST, PUT, DELETE, HEAD, etc...
-            load_args: Additional parameters to be fed to requests.request.
-                https://requests.readthedocs.io/en/latest/api/#requests.request
-            credentials: Allows specifying secrets in credentials.yml.
-                Expected format is ``('login', 'password')`` if given as a tuple or list.
-                An ``AuthBase`` instance can be provided for more complex cases.
-        Raises:
-            ValueError: if both ``auth`` in ``load_args`` and ``credentials`` are specified.
-        """
-        super().__init__()
-
-        self._load_args = load_args or {}
-        self._load_args_auth = self._load_args.pop("auth", None)
-
-        if credentials is not None and self._load_args_auth is not None:
-            raise ValueError("Cannot specify both auth and credentials.")
-
-        self._auth = credentials or self._load_args_auth
-
-        if "cert" in self._load_args:
-            self._load_args["cert"] = self._convert_type(self._load_args["cert"])
-
-        if "timeout" in self._load_args:
-            self._load_args["timeout"] = self._convert_type(self._load_args["timeout"])
->>>>>>> 6911f03d
 
         self._request_args: Dict[str, Any] = {
             "url": url,
             "method": method,
             "auth": self._convert_type(self._auth),
-<<<<<<< HEAD
             **self._params,
-=======
-            **self._load_args,
->>>>>>> 6911f03d
         }
 
     @staticmethod
@@ -228,18 +182,12 @@
         return response
 
     def _load(self) -> requests.Response:
-<<<<<<< HEAD
         if self._request_args["method"] == "GET":
             with sessions.Session() as session:
                 return self._execute_request(session)
-=======
-        with sessions.Session() as session:
-            return self._execute_request(session)
->>>>>>> 6911f03d
 
         raise DataSetError("Only GET method is supported for load")
 
-<<<<<<< HEAD
     def _execute_save_with_chunks(
         self,
         json_data: List[Dict[str, Any]],
@@ -277,8 +225,6 @@
 
         raise DataSetError("Use PUT or POST methods for save")
 
-=======
->>>>>>> 6911f03d
     def _exists(self) -> bool:
         with sessions.Session() as session:
             response = self._execute_request(session)
